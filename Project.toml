--- conflicted
+++ resolved
@@ -11,11 +11,8 @@
 UnPack = "3a884ed6-31ef-47d7-9d2a-63182c4928ed"
 
 [compat]
-<<<<<<< HEAD
 ArgCheck = "2"
-=======
 DocStringExtensions = "0.8"
->>>>>>> d94a162e
 julia = "1"
 
 [extras]
