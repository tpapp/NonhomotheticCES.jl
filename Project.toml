--- conflicted
+++ resolved
@@ -11,12 +11,9 @@
 UnPack = "3a884ed6-31ef-47d7-9d2a-63182c4928ed"
 
 [compat]
-<<<<<<< HEAD
-UnPack = "1"
-=======
 ArgCheck = "2"
 DocStringExtensions = "0.8"
->>>>>>> c25a3f41
+UnPack = "1"
 julia = "1"
 
 [extras]
