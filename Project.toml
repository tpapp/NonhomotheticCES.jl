--- conflicted
+++ resolved
@@ -11,13 +11,10 @@
 UnPack = "3a884ed6-31ef-47d7-9d2a-63182c4928ed"
 
 [compat]
-<<<<<<< HEAD
-LogExpFunctions = "0.2"
-=======
 ArgCheck = "2"
 DocStringExtensions = "0.8"
 UnPack = "1"
->>>>>>> 6291f621
+LogExpFunctions = "0.2"
 julia = "1"
 
 [extras]
